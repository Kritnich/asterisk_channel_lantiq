/*
 * Asterisk -- An open source telephony toolkit.
 *
 * Copyright (C) 2012, Luka Perkov
 * Copyright (C) 2012, John Crispin
 * Copyright (C) 2012, Kaspar Schleiser for T-Labs
 *                     (Deutsche Telekom Innovation Laboratories)
 *
 * Luka Perkov <openwrt@lukaperkov.net>
 * John Crispin <blogic@openwrt.org>
 * Andrej Vlašić <andrej.vlasic0@gmail.com>
<<<<<<< HEAD
=======
 * Kaspar Schleiser <kaspar@schleiser.de>
>>>>>>> 3b55388a
 *
 * See http://www.asterisk.org for more information about
 * the Asterisk project. Please do not directly contact
 * any of the maintainers of this project for assistance;
 * the project provides a web site, mailing lists and IRC
 * channels for your use.
 *
 * This program is free software, distributed under the terms of
 * the GNU General Public License Version 2. See the LICENSE file
 * at the top of the source tree.
 */

/*! \file
 *
 * \brief TAPI Telephony Interface driver
 *
 * \author Luka Perkov <openwrt@lukaperkov.net>
 * \author John Crispin <blogic@openwrt.org>
 * \author Andrej Vlašić <andrej.vlasic0@gmail.com>
<<<<<<< HEAD
=======
 * \author Kaspar Schleiser <kaspar@schleiser.de>
>>>>>>> 3b55388a
 * 
 * \ingroup channel_drivers
 */

#include "asterisk.h"

ASTERISK_FILE_VERSION(__FILE__, "$Revision: xxx $")

#include <ctype.h>
#include <sys/socket.h>
#include <sys/time.h>
#include <arpa/inet.h>
#include <fcntl.h>
#include <sys/ioctl.h>
#include <signal.h>
#ifdef HAVE_LINUX_COMPILER_H
#include <linux/compiler.h>
#endif
#include <linux/telephony.h>
/* Still use some IXJ specific stuff */
#include <linux/version.h>
#include <linux/ixjuser.h>

#include <drv_tapi/drv_tapi_io.h>
#include <drv_vmmc/vmmc_io.h>

#define TAPI_AUDIO_PORT_NUM_MAX		2

#define TAPI_LL_DEV_SELECT_TIMEOUT_MS	2000

#define TAPI_TONE_LOCALE_NONE                   32
#define TAPI_TONE_LOCALE_BUSY_CODE              33
#define TAPI_TONE_LOCALE_CONGESTION_CODE        34
#define TAPI_TONE_LOCALE_DIAL_CODE              35
#define TAPI_TONE_LOCALE_RING_CODE              36
#define TAPI_TONE_LOCALE_WAITING_CODE           37

#include "asterisk/lock.h"
#include "asterisk/channel.h"
#include "asterisk/config.h"
#include "asterisk/module.h"
#include "asterisk/pbx.h"
#include "asterisk/utils.h"
#include "asterisk/callerid.h"
#include "asterisk/causes.h"
#include "asterisk/stringfields.h"
#include "asterisk/musiconhold.h"

#include "chan_phone.h"

#define IXJ_PHONE_RING_START(x)	ioctl(p->fd, PHONE_RING_START, &x);

#define DEFAULT_CALLER_ID "Unknown"
#define PHONE_MAX_BUF 480
#define DEFAULT_GAIN 0x0

static const char config[] = "tapi.conf";

/* Default context for dialtone mode */
static char context[AST_MAX_EXTENSION] = "default";

/* Default language */
static char language[MAX_LANGUAGE] = "";

static int echocancel = AEC_OFF;

static int silencesupression = 0;

static format_t prefformat = AST_FORMAT_G729A | AST_FORMAT_G723_1 | AST_FORMAT_SLINEAR | AST_FORMAT_ULAW;

static char firmware_filename[64] = "/lib/firmware/danube_firmware.bin";
static char bbd_filename[64] = "/lib/firmware/danube_bbd_fxs.bin";
static char base_path[64] = "/dev/vmmc";

/* Protect the interface list (of tapi_pvt's) */
AST_MUTEX_DEFINE_STATIC(iflock);

/* Protect the monitoring thread, so only one process can kill or start it, and not
   when it's doing something critical. */
AST_MUTEX_DEFINE_STATIC(monlock);

/* Boolean value whether the monitoring thread shall continue. */
static unsigned int monitor;
   
/* This is the thread for the monitor which checks for input on the channels
   which are not currently in use.  */
static pthread_t monitor_thread = AST_PTHREADT_NULL;

static int restart_monitor(void);

/* The private structures of the Phone Jack channels are linked for
   selecting outgoing channels */
   
#define MODE_DIALTONE 	1
#define MODE_IMMEDIATE	2
#define MODE_FXO	3
#define MODE_FXS        4
#define MODE_SIGMA      5

static struct tapi_pvt {
	struct ast_channel *owner;		/* Channel we belong to, possibly NULL */
	struct tapi_pvt *next;			/* Next channel in list */
	int port_id;
} *iflist = NULL;

typedef struct
{
        int dev_fd;
        int channels;
        int ch_fd[TAPI_AUDIO_PORT_NUM_MAX];
} tapi_ctx;

tapi_ctx dev_ctx;

static char cid_num[AST_MAX_EXTENSION];
static char cid_name[AST_MAX_EXTENSION];

static int phone_digit_begin(struct ast_channel *ast, char digit);
static int phone_digit_end(struct ast_channel *ast, char digit, unsigned int duration);
static int phone_call(struct ast_channel *ast, char *dest, int timeout);
static int phone_hangup(struct ast_channel *ast);
static int phone_answer(struct ast_channel *ast);
static struct ast_frame *phone_read(struct ast_channel *ast);
static int phone_write(struct ast_channel *ast, struct ast_frame *frame);
static struct ast_frame *phone_exception(struct ast_channel *ast);
static int phone_send_text(struct ast_channel *ast, const char *text);
static int phone_fixup(struct ast_channel *old, struct ast_channel *new);
static int phone_indicate(struct ast_channel *chan, int condition, const void *data, size_t datalen);
static struct ast_channel *phone_requester(const char *type, format_t format, const struct ast_channel *requestor, void *data, int *cause);

static const struct ast_channel_tech tapi_tech = {
	.type = "TAPI",
	.description = "TAPI Telephony API Driver",
	.capabilities = AST_FORMAT_G723_1 | AST_FORMAT_SLINEAR | AST_FORMAT_ULAW | AST_FORMAT_G729A,
	.send_digit_begin = phone_digit_begin,
	.send_digit_end = phone_digit_end,
	.call = phone_call,
	.hangup = phone_hangup,
	.answer = phone_answer,
	.read = phone_read,
	.write = phone_write,
	.exception = phone_exception,
	.write_video = phone_write,
	.send_text = phone_send_text,
	.indicate = phone_indicate,
	.fixup = phone_fixup,
	.requester = phone_requester
};

static int
tapi_dev_open(const char *dev_path, const int32_t ch_num)
{
	char dev_name[FILENAME_MAX + 1];
	memset(dev_name, 0, sizeof(dev_name));
	snprintf(dev_name, FILENAME_MAX, "%s%u%u", dev_path, 1, ch_num);
	return open((const char*)dev_name, O_RDWR, 0644);
}


static void
tapi_start_ringing(int port) {
	ioctl(dev_ctx.ch_fd[port], IFX_TAPI_RING_START, 0);
}

static void
tapi_stop_ringing(int port) {
	ioctl(dev_ctx.ch_fd[port], IFX_TAPI_RING_STOP, 0);
}

static int
tapi_dev_binary_buffer_create(const char *path, uint8_t **ppBuf, uint32_t *pBufSz)
{
	FILE *fd;
	struct stat file_stat;
	int32_t status = 0;

	fd = fopen(path, "rb");
	if (fd == NULL) {
		ast_log(LOG_ERROR, "binary file %s open failed\n", path);
		return -1;
	}

	if (stat(path, &file_stat)) {
		ast_log(LOG_ERROR, "file %s statistics get failed\n", path);
		return -1;
	}

	*ppBuf = malloc(file_stat.st_size);
	if (*ppBuf == NULL) {
		ast_log(LOG_ERROR, "binary file %s memory allocation failed\n", path);
		status = -1;
		goto on_exit;
	}

	if (fread (*ppBuf, sizeof(uint8_t), file_stat.st_size, fd) <= 0) {
		ast_log(LOG_ERROR, "file %s read failed\n", path);
		status = -1;
		goto on_exit;
	}

	*pBufSz = file_stat.st_size;

on_exit:
	if (fd != NULL)
		fclose(fd);

	if (*ppBuf != NULL && status)
		free(*ppBuf);

	return status;
}

static void
tapi_dev_binary_buffer_delete(uint8_t *pBuf)
{
	if (pBuf != NULL)
		free(pBuf);
}

static int32_t
tapi_dev_firmware_download(int32_t fd, const char *path)
{
	uint8_t *firmware = NULL;
	uint32_t size = 0;
	VMMC_IO_INIT vmmc_io_init;

	if (tapi_dev_binary_buffer_create(path, &firmware, &size)) {
		ast_log(LOG_ERROR, "binary buffer create failed!\n");
		return -1;
	}

	memset(&vmmc_io_init, 0, sizeof(VMMC_IO_INIT));
	vmmc_io_init.pPRAMfw = firmware;
	vmmc_io_init.pram_size = size;

	if (ioctl(fd, FIO_FW_DOWNLOAD, &vmmc_io_init)) {
		ast_log(LOG_ERROR, "FIO_FW_DOWNLOAD ioctl failed!\n");
		return -1;
	}

	tapi_dev_binary_buffer_delete(firmware);

	return 0;
}

static int phone_indicate(struct ast_channel *chan, int condition, const void *data, size_t datalen)
{
	ast_debug(1, "TAPI: phone_indicate()\n");
	return -1;
}

static int phone_fixup(struct ast_channel *old, struct ast_channel *new)
{
	ast_debug(1, "TAPI: phone_fixup()\n");
	return 0;
}

static int phone_digit_begin(struct ast_channel *chan, char digit)
{
	/* XXX Modify this callback to let Asterisk support controlling the length of DTMF */
	ast_debug(1, "TAPI: phone_digit_begin()\n");
	return 0;
}

static int phone_digit_end(struct ast_channel *ast, char digit, unsigned int duration)
{
	ast_debug(1, "TAPI: phone_digit_end()\n");
	return 0;
}

static int phone_call(struct ast_channel *ast, char *dest, int timeout)
{
	ast_debug(1, "TAPI: phone_call()\n");

	struct tapi_pvt *pvt = ast->tech_pvt;

	tapi_start_ringing(pvt->port_id);

	ast_setstate(ast, AST_STATE_RINGING);
	ast_queue_control(ast, AST_CONTROL_RINGING);

	return 0;
}

static int phone_hangup(struct ast_channel *ast)
{
	ast_debug(1, "TAPI: phone_hangup()\n");

	struct tapi_pvt *pvt = ast->tech_pvt;

	/* lock to prevent simultaneous access with do_monitor thread processing */
	ast_mutex_lock(&iflock);

	if (ast->_state == AST_STATE_RINGING) {
		ast_debug(1, "TAPI: phone_hangup(): ast->_state == AST_STATE_RINGING\n");
	}

	tapi_stop_ringing(pvt->port_id);

	ast_setstate(ast, AST_STATE_DOWN);
	ast_module_unref(ast_module_info->self);
	ast->tech_pvt = NULL;
	ast_mutex_unlock(&iflock);

	return 0;
}

static int phone_setup(struct ast_channel *ast)
{
	ast_debug(1, "TAPI: phone_setup()\n");
	return 0;
}

static int phone_answer(struct ast_channel *ast)
{
	ast_debug(1, "TAPI: phone_answer()\n");
	return 0;
}

#if 0
static char phone_2digit(char c)
{
	if (c == 12)
		return '#';
	else if (c == 11)
		return '*';
	else if ((c < 10) && (c >= 0))
		return '0' + c - 1;
	else
		return '?';
}
#endif

static struct ast_frame  *phone_exception(struct ast_channel *ast)
{
	ast_debug(1, "TAPI: phone_exception()\n");
	return NULL;
}

static struct ast_frame  *phone_read(struct ast_channel *ast)
{
	ast_debug(1, "TAPI: phone_read()\n");
	return NULL;
}

static int phone_write_buf(struct tapi_pvt *p, const char *buf, int len, int frlen, int swap)
{
	ast_debug(1, "TAPI: phone_write_buf()\n");
	return -1;
}

static int phone_send_text(struct ast_channel *ast, const char *text)
{
	ast_debug(1, "TAPI: phone_send_text()\n");
	return -1;
}

static int phone_write(struct ast_channel *ast, struct ast_frame *frame)
{
	ast_debug(1, "TAPI: phone_write()\n");
	return -1;
}

static int
tapi_dev_event_on_hook(int c)
{
	ast_log(LOG_ERROR, "TAPI: ONHOOK\n");

	if (ast_mutex_lock(&iflock)) {
		ast_log(LOG_WARNING, "Unable to lock the monitor\n");
		return -1;
	}

	if (ioctl(dev_ctx.ch_fd[c], IFX_TAPI_LINE_FEED_SET, IFX_TAPI_LINE_FEED_STANDBY)) {
		ast_log(LOG_ERROR, "IFX_TAPI_LINE_FEED_SET ioctl failed\n");
		return -1;
	}

	if (ioctl(dev_ctx.ch_fd[c], IFX_TAPI_ENC_STOP, 0)) {
		ast_log(LOG_ERROR, "IFX_TAPI_ENC_STOP ioctl failed\n");
		return -1;
	}

	if (ioctl(dev_ctx.ch_fd[c], IFX_TAPI_DEC_STOP, 0)) {
		ast_log(LOG_ERROR, "IFX_TAPI_DEC_STOP ioctl failed\n");
		return -1;
	}

	if (ioctl(dev_ctx.ch_fd[c], IFX_TAPI_TONE_LOCAL_PLAY, 0)) {
		ast_log(LOG_ERROR, "IFX_TAPI_TONE_LOCAL_PLAY ioctl failed\n");
		return -1;
	}

	ast_mutex_unlock(&iflock);

	return 0;
}

static struct ast_channel *tapi_new(int state, int port_id, char *ext, char *ctx) {
	ast_debug(1, "tapi_new()\n");

	struct ast_channel *chan = NULL;

	struct tapi_pvt *pvt = &iflist[port_id];

	chan = ast_channel_alloc(1, state, NULL, NULL, "", ext, ctx, 0, port_id, "TAPI/%s", "1");

	chan->tech = &tapi_tech;
	chan->nativeformats = AST_FORMAT_ULAW;
	chan->readformat  = AST_FORMAT_ULAW;
	chan->writeformat = AST_FORMAT_ULAW;
	chan->tech_pvt = pvt;
	pvt->owner = chan;

	return chan;
}

static struct ast_channel *phone_requester(const char *type, format_t format, const struct ast_channel *requestor, void *data, int *cause) {
	char buf[256];
	
	struct ast_channel *chan = NULL;
	int port_id = -1;

	ast_debug(1, "Asked to create a TAPI channel with formats: %s\n", ast_getformatname_multiple(buf, sizeof(buf), format));

	/* check for correct data argument */
	if (ast_strlen_zero(data)) {
		ast_log(LOG_ERROR, "Unable to create channel with empty destination.\n");
		*cause = AST_CAUSE_CHANNEL_UNACCEPTABLE;
		return NULL;
	}

	/* get our port number */
	port_id = atoi((char*) data);
	if (port_id < 1 || port_id > dev_ctx.channels) {
		ast_log(LOG_ERROR, "Unknown channel ID: \"%s\"\n", (char*) data);
		*cause = AST_CAUSE_CHANNEL_UNACCEPTABLE;
		return NULL;
	}

	chan = tapi_new(AST_STATE_DOWN, port_id-1, NULL, NULL);

	return chan;
}

static int
tapi_dev_event_off_hook(int c)
{
	ast_log(LOG_ERROR, "TAPI: OFFHOOK\n");

	if (ast_mutex_lock(&iflock)) {
		ast_log(LOG_WARNING, "Unable to lock the monitor\n");
		return -1;
	}

	if (ioctl(dev_ctx.ch_fd[c], IFX_TAPI_LINE_FEED_SET, IFX_TAPI_LINE_FEED_ACTIVE)) {
		ast_log(LOG_ERROR, "IFX_TAPI_LINE_FEED_SET ioctl failed\n");
		return -1;
	}

	if (ioctl(dev_ctx.ch_fd[c], IFX_TAPI_ENC_START, 0)) {
		ast_log(LOG_ERROR, "IFX_TAPI_ENC_START ioctl failed\n");
		return -1;
	}

	if (ioctl(dev_ctx.ch_fd[c], IFX_TAPI_DEC_START, 0)) {
		ast_log(LOG_ERROR, "IFX_TAPI_DEC_START ioctl failed\n");
		return -1;
	}

	if (ioctl(dev_ctx.ch_fd[c], IFX_TAPI_TONE_LOCAL_PLAY, 25)) {
		ast_log(LOG_ERROR, "IFX_TAPI_TONE_LOCAL_PLAY ioctl failed\n");
		return -1;
	}

	ast_mutex_unlock(&iflock);

	return 0;
}

static void
tapi_dev_event_handler(void)
{
	IFX_TAPI_EVENT_t event;
	unsigned int i;

	for (i = 0; i < dev_ctx.channels ; i++) {
		if (ast_mutex_lock(&iflock)) {
			ast_log(LOG_WARNING, "Unable to lock the monitor\n");
			break;
		}

		memset (&event, 0, sizeof(event));
		event.ch = i;
		if (ioctl(dev_ctx.dev_fd, IFX_TAPI_EVENT_GET, &event))
			continue;
		if (event.id == IFX_TAPI_EVENT_NONE)
			continue;

		ast_mutex_unlock(&iflock);

		switch(event.id) {
			case IFX_TAPI_EVENT_FXS_ONHOOK:
				tapi_dev_event_on_hook(i);
				break;
			case IFX_TAPI_EVENT_FXS_OFFHOOK:
				tapi_dev_event_off_hook(i);
				break;
			case IFX_TAPI_EVENT_DTMF_DIGIT:
				ast_log(LOG_ERROR, "ON CHANNEL %d DETECTED DTMF DIGIT: %c\n", i, (char)event.data.dtmf.ascii);
				break;
			case IFX_TAPI_EVENT_PULSE_DIGIT:
				if (event.data.pulse.digit == 0xB) {
					ast_log(LOG_ERROR, "ON CHANNEL %d DETECTED PULSE DIGIT: %c\n", i, '0');
				} else {
					ast_log(LOG_ERROR, "ON CHANNEL %d DETECTED PULSE DIGIT: %c\n", i, '0' + (char)event.data.pulse.digit);
				}
				break;
			case IFX_TAPI_EVENT_COD_DEC_CHG:
			case IFX_TAPI_EVENT_TONE_GEN_END:
			case IFX_TAPI_EVENT_CID_TX_SEQ_END:
				break;
			default:
				ast_log(LOG_ERROR, "Unable TAPI event %08X\n", event.id);
				break;
		}
	}
}

static void *
tapi_events_monitor(void *data)
{
	ast_verbose("TAPI thread started\n");

	struct pollfd fds[3];

	fds[0].fd = dev_ctx.dev_fd;
	fds[0].events = POLLIN;
#ifdef SKIP_DATA_HANDLER
	fds[1].fd = dev_ctx.ch_fd[0];
	fds[1].events = POLLIN;
	fds[2].fd = dev_ctx.ch_fd[1];
	fds[2].events = POLLIN;
#endif

	while (monitor) {
		if (ast_mutex_lock(&monlock)) {
			ast_log(LOG_WARNING, "Unable to lock the monitor\n");
			break;
		}

		if (poll(fds, dev_ctx.channels + 1, TAPI_LL_DEV_SELECT_TIMEOUT_MS) <= 0)
			continue;

		if (fds[0].revents == POLLIN) {
			tapi_dev_event_handler();
		}

		ast_mutex_unlock(&monlock);

#ifdef SKIP_DATA_HANDLER
		if (fds[1].revents == POLLIN) {
			if (tapi_dev_data_handler(&streams[0])) {
				ast_verbose("TAPI: data handler failed\n");
				break;
			}
		}

		if (fds[2].revents == POLLIN) {
			if (tapi_dev_data_handler(&streams[1])) {
				ast_verbose("TAPI: data handler failed\n");
				break;
			}
		}
#endif
<<<<<<< HEAD
        }
=======
	}

>>>>>>> 3b55388a
	return NULL;
}

static int restart_monitor()
{
	/* If we're supposed to be stopped -- stay stopped */
	if (monitor_thread == AST_PTHREADT_STOP)
		return 0;
	if (ast_mutex_lock(&monlock)) {
		ast_log(LOG_WARNING, "Unable to lock monitor\n");
		return -1;
	}
	if (monitor_thread == pthread_self()) {
		ast_mutex_unlock(&monlock);
		ast_log(LOG_WARNING, "Cannot kill myself\n");
		return -1;
	}
	if (monitor_thread != AST_PTHREADT_NULL) {
		if (ast_mutex_lock(&iflock)) {
			ast_mutex_unlock(&monlock);
			ast_log(LOG_WARNING, "Unable to lock the interface list\n");
			return -1;
		}
		monitor = 0;
		while (pthread_kill(monitor_thread, SIGURG) == 0)
			sched_yield();
		pthread_join(monitor_thread, NULL);
		ast_mutex_unlock(&iflock);
	}
	monitor = 1;
	/* Start a new monitor */
	if (ast_pthread_create_background(&monitor_thread, NULL, tapi_events_monitor, NULL) < 0) {
		ast_mutex_unlock(&monlock);
		ast_log(LOG_ERROR, "Unable to start monitor thread.\n");
		return -1;
	}
	ast_mutex_unlock(&monlock);
	return 0;
}

static int unload_module(void)
{
	int c;

	ast_channel_unregister(&tapi_tech);

	if (!ast_mutex_lock(&iflock)) {
//		for (c = 0; c < dev_ctx.channels ; c++)
//			ast_softhangup(p->owner, AST_SOFTHANGUP_APPUNLOAD);
		ast_mutex_unlock(&iflock);
	} else {
		ast_log(LOG_WARNING, "Unable to lock the monitor\n");
		return -1;
	}

	if (!ast_mutex_lock(&monlock)) {
		if (monitor_thread > AST_PTHREADT_NULL) {
			monitor = 0;
			while (pthread_kill(monitor_thread, SIGURG) == 0)
				sched_yield();
			pthread_join(monitor_thread, NULL);
		}
		monitor_thread = AST_PTHREADT_STOP;
		ast_mutex_unlock(&monlock);
	} else {
		ast_log(LOG_WARNING, "Unable to lock the monitor\n");
		return -1;
	}

	if (!ast_mutex_lock(&iflock)) {
		if (ioctl(dev_ctx.dev_fd, IFX_TAPI_DEV_STOP, 0)) {
			ast_log(LOG_WARNING, "IFX_TAPI_DEV_STOP ioctl failed\n");
		}

		close(dev_ctx.dev_fd);
		for (c = 0; c < dev_ctx.channels ; c++) close(dev_ctx.ch_fd[c]);

		ast_mutex_unlock(&iflock);
	} else {
		ast_log(LOG_WARNING, "Unable to lock the monitor\n");
		return -1;
	}

	return 0;
}

static struct tapi_pvt *tapi_allocate_pvt(void) {
	struct tapi_pvt *tmp;

	tmp = ast_calloc(1, sizeof(*tmp));
	if (tmp) {
		tmp->owner = NULL;
		tmp->next = NULL;
	}

	return tmp;
}

static void tapi_create_pvts(struct tapi_pvt *p) {
	int i;
	struct tapi_pvt *tmp = p;
	struct tapi_pvt *tmp_next;

	for (i=0 ; i<dev_ctx.channels ; i++) {
		tmp_next = tapi_allocate_pvt();
		if (tmp != NULL) {
			tmp->next = tmp_next;
			tmp_next->next = NULL;
			tmp->port_id = i;
		} else {
			iflist = tmp_next;
			tmp    = tmp_next;
			tmp->next = NULL;
		}
	}
}


static int load_module(void)
{
	struct ast_config *cfg;
	struct ast_variable *v;
	struct tapi_pvt *tmp;
	int txgain = DEFAULT_GAIN;
	int rxgain = DEFAULT_GAIN;
	int wlec_type = 0;
	int wlec_nlp = 0;
	int wlec_nbfe = 0;
	int wlec_nbne = 0;
	int wlec_wbne = 0;
	int jb_type = IFX_TAPI_JB_TYPE_ADAPTIVE;
	int jb_pckadpt = IFX_TAPI_JB_PKT_ADAPT_VOICE;
	int jb_localadpt = IFX_TAPI_JB_LOCAL_ADAPT_DEFAULT;
	int jb_scaling = 0x10;
	int jb_initialsize = 0x2d0;
	int jb_minsize = 0x50;
	int jb_maxsize = 0x5a0;
	int cid_type = IFX_TAPI_CID_STD_TELCORDIA;
	int vad_type = IFX_TAPI_ENC_VAD_NOVAD;
	dev_ctx.channels = TAPI_AUDIO_PORT_NUM_MAX;
	struct ast_flags config_flags = { 0 };

	if ((cfg = ast_config_load(config, config_flags)) == CONFIG_STATUS_FILEINVALID) {
		ast_log(LOG_ERROR, "Config file %s is in an invalid format.  Aborting.\n", config);
		return AST_MODULE_LOAD_DECLINE;
	}

	/* We *must* have a config file otherwise stop immediately */
	if (!cfg) {
		ast_log(LOG_ERROR, "Unable to load config %s\n", config);
		return AST_MODULE_LOAD_DECLINE;
	}

	if (ast_mutex_lock(&iflock)) {
		ast_log(LOG_ERROR, "Unable to lock interface list.\n");
		return AST_MODULE_LOAD_FAILURE;
	}

	for (v = ast_variable_browse(cfg, "interfaces"); v; v = v->next) {
		if (!strcasecmp(v->name, "channels")) {
			dev_ctx.channels = atoi(v->value);
			if (!dev_ctx.channels) {
				ast_log(LOG_ERROR, "Invalid value for channels in config %s\n", config);
				ast_config_destroy(cfg);
				return AST_MODULE_LOAD_DECLINE;
			}
		} else if (!strcasecmp(v->name, "firmwarefilename")) {
			ast_copy_string(firmware_filename, v->value, sizeof(firmware_filename));
		} else if (!strcasecmp(v->name, "bbdfilename")) {
			ast_copy_string(bbd_filename, v->value, sizeof(bbd_filename));
		} else if (!strcasecmp(v->name, "basepath")) {
			ast_copy_string(base_path, v->value, sizeof(base_path));
<<<<<<< HEAD
		}
	}

	for (v = ast_variable_browse(cfg, "general"); v; v = v->next) {
		if (!strcasecmp(v->name, "rxgain")) {
			rxgain = atoi(v->value);
			if (!rxgain) {
				rxgain = DEFAULT_GAIN;
				ast_log(LOG_WARNING, "Invalid rxgain: %s, using default.\n", v->value);
			}
		} else if (!strcasecmp(v->name, "txgain")) {
			txgain = atoi(v->value);
			if (!txgain) {
				txgain = DEFAULT_GAIN;
				ast_log(LOG_WARNING, "Invalid txgain: %s, using default.\n", v->value);
			}
		} else if (!strcasecmp(v->name, "echocancel")) {
			if (!strcasecmp(v->value, "off")) {
				wlec_type = IFX_TAPI_WLEC_TYPE_OFF;
			} else if (!strcasecmp(v->value, "nlec")) {
				wlec_type = IFX_TAPI_WLEC_TYPE_NE;
				if (!strcasecmp(v->name, "echocancelfixedwindowsize")) {
					wlec_nbne = atoi(v->value);
				}
			} else if (!strcasecmp(v->value, "wlec")) {
				wlec_type = IFX_TAPI_WLEC_TYPE_NFE;
				if (!strcasecmp(v->name, "echocancelnfemovingwindowsize")) {
					wlec_nbfe = atoi(v->value);
				} else if (!strcasecmp(v->name, "echocancelfixedwindowsize")) {
					wlec_nbne = atoi(v->value);
				} else if (!strcasecmp(v->name, "echocancelwidefixedwindowsize")) {
					wlec_wbne = atoi(v->value);
				}
			} else if (!strcasecmp(v->value, "nees")) {
				wlec_type = IFX_TAPI_WLEC_TYPE_NE_ES;
			} else if (!strcasecmp(v->value, "nfees")) {
				wlec_type = IFX_TAPI_WLEC_TYPE_NFE_ES;
			} else if (!strcasecmp(v->value, "es")) {
				wlec_type = IFX_TAPI_WLEC_TYPE_ES;
			} else {
				wlec_type = IFX_TAPI_WLEC_TYPE_OFF;
				ast_log(LOG_ERROR, "Unknown echo cancellation type '%s'\n", v->value);
				ast_config_destroy(cfg);
				return AST_MODULE_LOAD_DECLINE;
			}
		} else if (!strcasecmp(v->name, "echocancelnlp")) {
			if (!strcasecmp(v->value, "on")) {
				wlec_nlp = IFX_TAPI_WLEC_NLP_ON;
			} else if (!strcasecmp(v->value, "off")) {
				wlec_nlp = IFX_TAPI_WLEC_NLP_OFF;
			} else {
				ast_log(LOG_ERROR, "Unknown echo cancellation nlp '%s'\n", v->value);
				ast_config_destroy(cfg);
				return AST_MODULE_LOAD_DECLINE;
			}
		} else if (!strcasecmp(v->name, "jitterbuffertype")) {
			if (!strcasecmp(v->value, "fixed")) {
				jb_type = IFX_TAPI_JB_TYPE_FIXED;
			} else if (!strcasecmp(v->value, "adaptive")) {
				jb_type = IFX_TAPI_JB_TYPE_ADAPTIVE;
				jb_localadpt = IFX_TAPI_JB_LOCAL_ADAPT_DEFAULT;
				if (!strcasecmp(v->name, "jitterbufferadaptation")) {
					if (!strcasecmp(v->value, "on")) {
						jb_localadpt = IFX_TAPI_JB_LOCAL_ADAPT_ON;
					} else if (!strcasecmp(v->value, "off")) {
						jb_localadpt = IFX_TAPI_JB_LOCAL_ADAPT_OFF;
					}
				} else if (!strcasecmp(v->name, "jitterbufferscalling")) {
					jb_scaling = atoi(v->value);
				} else if (!strcasecmp(v->name, "jitterbufferinitialsize")) {
					jb_initialsize = atoi(v->value);
				} else if (!strcasecmp(v->name, "jitterbufferminsize")) {
					jb_minsize = atoi(v->value);
				} else if (!strcasecmp(v->name, "jitterbuffermaxsize")) {
					jb_maxsize = atoi(v->value);
				}
			} else {
				ast_log(LOG_ERROR, "Unknown jitter buffer type '%s'\n", v->value);
				ast_config_destroy(cfg);
				return AST_MODULE_LOAD_DECLINE;
			}
		} else if (!strcasecmp(v->name, "jitterbufferpackettype")) {
			if (!strcasecmp(v->value, "voice")) {
				jb_pckadpt = IFX_TAPI_JB_PKT_ADAPT_VOICE;
			} else if (!strcasecmp(v->value, "data")) {
				jb_pckadpt = IFX_TAPI_JB_PKT_ADAPT_DATA;
			} else if (!strcasecmp(v->value, "datanorep")) {
				jb_pckadpt = IFX_TAPI_JB_PKT_ADAPT_DATA_NO_REP;
			} else {
				ast_log(LOG_ERROR, "Unknown jitter buffer packet adaptation type '%s'\n", v->value);
				ast_config_destroy(cfg);
				return AST_MODULE_LOAD_DECLINE;
			}
		} else if (!strcasecmp(v->name, "calleridtype")) {
			if (!strcasecmp(v->value, "telecordia")) {
				cid_type = IFX_TAPI_CID_STD_TELCORDIA;
			} else if (!strcasecmp(v->value, "etsifsk")) {
				cid_type = IFX_TAPI_CID_STD_ETSI_FSK;
			} else if (!strcasecmp(v->value, "etsidtmf")) {
				cid_type = IFX_TAPI_CID_STD_ETSI_DTMF;
			} else if (!strcasecmp(v->value, "sin")) {
				cid_type = IFX_TAPI_CID_STD_SIN;
			} else if (!strcasecmp(v->value, "ntt")) {
				cid_type = IFX_TAPI_CID_STD_NTT;
			} else if (!strcasecmp(v->value, "kpndtmf")) {
				cid_type = IFX_TAPI_CID_STD_KPN_DTMF;
			} else if (!strcasecmp(v->value, "kpndtmffsk")) {
				cid_type = IFX_TAPI_CID_STD_KPN_DTMF_FSK;
			} else {
				ast_log(LOG_ERROR, "Unknown caller id type '%s'\n", v->value);
				ast_config_destroy(cfg);
				return AST_MODULE_LOAD_DECLINE;
			}
		} else if (!strcasecmp(v->name, "voiceactivitydetection")) {
			if (!strcasecmp(v->value, "on")) {
				vad_type = IFX_TAPI_ENC_VAD_ON;
			} else if (!strcasecmp(v->value, "g711")) {
				vad_type = IFX_TAPI_ENC_VAD_G711;
			} else if (!strcasecmp(v->value, "cng")) {
				vad_type = IFX_TAPI_ENC_VAD_CNG_ONLY;
			} else if (!strcasecmp(v->value, "sc")) {
				vad_type = IFX_TAPI_ENC_VAD_SC_ONLY;
			} else {
				ast_log(LOG_ERROR, "Unknown voice activity detection value '%s'\n", v->value);
				ast_config_destroy(cfg);
				return AST_MODULE_LOAD_DECLINE;
			}
		}
	}

=======
		}
	}

	for (v = ast_variable_browse(cfg, "general"); v; v = v->next) {
		if (!strcasecmp(v->name, "rxgain")) {
			rxgain = atoi(v->value);
			if (!rxgain) {
				rxgain = DEFAULT_GAIN;
				ast_log(LOG_WARNING, "Invalid rxgain: %s, using default.\n", v->value);
			}
		} else if (!strcasecmp(v->name, "txgain")) {
			txgain = atoi(v->value);
			if (!txgain) {
				txgain = DEFAULT_GAIN;
				ast_log(LOG_WARNING, "Invalid txgain: %s, using default.\n", v->value);
			}
		} else if (!strcasecmp(v->name, "echocancel")) {
			if (!strcasecmp(v->value, "off")) {
				wlec_type = IFX_TAPI_WLEC_TYPE_OFF;
			} else if (!strcasecmp(v->value, "nlec")) {
				wlec_type = IFX_TAPI_WLEC_TYPE_NE;
				if (!strcasecmp(v->name, "echocancelfixedwindowsize")) {
					wlec_nbne = atoi(v->value);
				}
			} else if (!strcasecmp(v->value, "wlec")) {
				wlec_type = IFX_TAPI_WLEC_TYPE_NFE;
				if (!strcasecmp(v->name, "echocancelnfemovingwindowsize")) {
					wlec_nbfe = atoi(v->value);
				} else if (!strcasecmp(v->name, "echocancelfixedwindowsize")) {
					wlec_nbne = atoi(v->value);
				} else if (!strcasecmp(v->name, "echocancelwidefixedwindowsize")) {
					wlec_wbne = atoi(v->value);
				}
			} else if (!strcasecmp(v->value, "nees")) {
				wlec_type = IFX_TAPI_WLEC_TYPE_NE_ES;
			} else if (!strcasecmp(v->value, "nfees")) {
				wlec_type = IFX_TAPI_WLEC_TYPE_NFE_ES;
			} else if (!strcasecmp(v->value, "es")) {
				wlec_type = IFX_TAPI_WLEC_TYPE_ES;
			} else {
				wlec_type = IFX_TAPI_WLEC_TYPE_OFF;
				ast_log(LOG_ERROR, "Unknown echo cancellation type '%s'\n", v->value);
				ast_config_destroy(cfg);
				return AST_MODULE_LOAD_DECLINE;
			}
		} else if (!strcasecmp(v->name, "echocancelnlp")) {
			if (!strcasecmp(v->value, "on")) {
				wlec_nlp = IFX_TAPI_WLEC_NLP_ON;
			} else if (!strcasecmp(v->value, "off")) {
				wlec_nlp = IFX_TAPI_WLEC_NLP_OFF;
			} else {
				ast_log(LOG_ERROR, "Unknown echo cancellation nlp '%s'\n", v->value);
				ast_config_destroy(cfg);
				return AST_MODULE_LOAD_DECLINE;
			}
		} else if (!strcasecmp(v->name, "jitterbuffertype")) {
			if (!strcasecmp(v->value, "fixed")) {
				jb_type = IFX_TAPI_JB_TYPE_FIXED;
			} else if (!strcasecmp(v->value, "adaptive")) {
				jb_type = IFX_TAPI_JB_TYPE_ADAPTIVE;
				jb_localadpt = IFX_TAPI_JB_LOCAL_ADAPT_DEFAULT;
				if (!strcasecmp(v->name, "jitterbufferadaptation")) {
					if (!strcasecmp(v->value, "on")) {
						jb_localadpt = IFX_TAPI_JB_LOCAL_ADAPT_ON;
					} else if (!strcasecmp(v->value, "off")) {
						jb_localadpt = IFX_TAPI_JB_LOCAL_ADAPT_OFF;
					}
				} else if (!strcasecmp(v->name, "jitterbufferscalling")) {
					jb_scaling = atoi(v->value);
				} else if (!strcasecmp(v->name, "jitterbufferinitialsize")) {
					jb_initialsize = atoi(v->value);
				} else if (!strcasecmp(v->name, "jitterbufferminsize")) {
					jb_minsize = atoi(v->value);
				} else if (!strcasecmp(v->name, "jitterbuffermaxsize")) {
					jb_maxsize = atoi(v->value);
				}
			} else {
				ast_log(LOG_ERROR, "Unknown jitter buffer type '%s'\n", v->value);
				ast_config_destroy(cfg);
				return AST_MODULE_LOAD_DECLINE;
			}
		} else if (!strcasecmp(v->name, "jitterbufferpackettype")) {
			if (!strcasecmp(v->value, "voice")) {
				jb_pckadpt = IFX_TAPI_JB_PKT_ADAPT_VOICE;
			} else if (!strcasecmp(v->value, "data")) {
				jb_pckadpt = IFX_TAPI_JB_PKT_ADAPT_DATA;
			} else if (!strcasecmp(v->value, "datanorep")) {
				jb_pckadpt = IFX_TAPI_JB_PKT_ADAPT_DATA_NO_REP;
			} else {
				ast_log(LOG_ERROR, "Unknown jitter buffer packet adaptation type '%s'\n", v->value);
				ast_config_destroy(cfg);
				return AST_MODULE_LOAD_DECLINE;
			}
		} else if (!strcasecmp(v->name, "calleridtype")) {
			if (!strcasecmp(v->value, "telecordia")) {
				cid_type = IFX_TAPI_CID_STD_TELCORDIA;
			} else if (!strcasecmp(v->value, "etsifsk")) {
				cid_type = IFX_TAPI_CID_STD_ETSI_FSK;
			} else if (!strcasecmp(v->value, "etsidtmf")) {
				cid_type = IFX_TAPI_CID_STD_ETSI_DTMF;
			} else if (!strcasecmp(v->value, "sin")) {
				cid_type = IFX_TAPI_CID_STD_SIN;
			} else if (!strcasecmp(v->value, "ntt")) {
				cid_type = IFX_TAPI_CID_STD_NTT;
			} else if (!strcasecmp(v->value, "kpndtmf")) {
				cid_type = IFX_TAPI_CID_STD_KPN_DTMF;
			} else if (!strcasecmp(v->value, "kpndtmffsk")) {
				cid_type = IFX_TAPI_CID_STD_KPN_DTMF_FSK;
			} else {
				ast_log(LOG_ERROR, "Unknown caller id type '%s'\n", v->value);
				ast_config_destroy(cfg);
				return AST_MODULE_LOAD_DECLINE;
			}
		} else if (!strcasecmp(v->name, "voiceactivitydetection")) {
			if (!strcasecmp(v->value, "on")) {
				vad_type = IFX_TAPI_ENC_VAD_ON;
			} else if (!strcasecmp(v->value, "g711")) {
				vad_type = IFX_TAPI_ENC_VAD_G711;
			} else if (!strcasecmp(v->value, "cng")) {
				vad_type = IFX_TAPI_ENC_VAD_CNG_ONLY;
			} else if (!strcasecmp(v->value, "sc")) {
				vad_type = IFX_TAPI_ENC_VAD_SC_ONLY;
			} else {
				ast_log(LOG_ERROR, "Unknown voice activity detection value '%s'\n", v->value);
				ast_config_destroy(cfg);
				return AST_MODULE_LOAD_DECLINE;
			}
		}
	}

	tapi_create_pvts(iflist);

>>>>>>> 3b55388a
	ast_mutex_unlock(&iflock);

	if (ast_channel_register(&tapi_tech)) {
		ast_log(LOG_ERROR, "Unable to register channel class 'Phone'\n");
		ast_config_destroy(cfg);
		unload_module();
		return AST_MODULE_LOAD_FAILURE;
	}
	ast_config_destroy(cfg);
	
<<<<<<< HEAD
        /* tapi */
        IFX_TAPI_TONE_t tone;
        IFX_TAPI_DEV_START_CFG_t dev_start;
        IFX_TAPI_MAP_DATA_t map_data;
        IFX_TAPI_ENC_CFG_t enc_cfg;
        IFX_TAPI_LINE_VOLUME_t line_vol;
        IFX_TAPI_WLEC_CFG_t wlec_cfg;
        IFX_TAPI_JB_CFG_t jb_cfg;
        IFX_TAPI_CID_CFG_t cid_cfg;
        int32_t status;
        uint8_t c;

        /* open device */
        dev_ctx.dev_fd = tapi_dev_open(base_path, 0);

        if (dev_ctx.dev_fd < 0) {
                ast_log(LOG_ERROR, "tapi device open function failed\n");
                return AST_MODULE_LOAD_FAILURE;
        }

        for (c = 0; c < dev_ctx.channels ; c++) {
                dev_ctx.ch_fd[c] = tapi_dev_open(base_path, c + 1);

                if (dev_ctx.ch_fd[c] < 0) {
                        ast_log(LOG_ERROR, "tapi channel %d open function failed\n", c);
                        return AST_MODULE_LOAD_FAILURE;
                }
        }

        if (tapi_dev_firmware_download(dev_ctx.dev_fd, firmware_filename)) {
                ast_log(LOG_ERROR, "voice firmware download failed\n");
                return AST_MODULE_LOAD_FAILURE;
        }

        if (ioctl(dev_ctx.dev_fd, IFX_TAPI_DEV_STOP, 0)) {
                ast_log(LOG_ERROR, "IFX_TAPI_DEV_STOP ioctl failed\n");
                return AST_MODULE_LOAD_FAILURE;
        }

        memset(&dev_start, 0x0, sizeof(IFX_TAPI_DEV_START_CFG_t));
        dev_start.nMode = IFX_TAPI_INIT_MODE_VOICE_CODER;

        /* Start TAPI */
        if (ioctl(dev_ctx.dev_fd, IFX_TAPI_DEV_START, &dev_start)) {
                ast_log(LOG_ERROR, "IFX_TAPI_DEV_START ioctl failed\n");
                return AST_MODULE_LOAD_FAILURE;
        }

        /* tones */
        memset(&tone, 0, sizeof(IFX_TAPI_TONE_t));

        for (c = 0; c < dev_ctx.channels ; c++) {
=======
	/* tapi */
	IFX_TAPI_TONE_t tone;
	IFX_TAPI_DEV_START_CFG_t dev_start;
	IFX_TAPI_MAP_DATA_t map_data;
	IFX_TAPI_ENC_CFG_t enc_cfg;
	IFX_TAPI_LINE_VOLUME_t line_vol;
	IFX_TAPI_WLEC_CFG_t wlec_cfg;
	IFX_TAPI_JB_CFG_t jb_cfg;
	IFX_TAPI_CID_CFG_t cid_cfg;
	int32_t status;
	uint8_t c;

	/* open device */
	dev_ctx.dev_fd = tapi_dev_open(base_path, 0);

	if (dev_ctx.dev_fd < 0) {
		ast_log(LOG_ERROR, "tapi device open function failed\n");
		return AST_MODULE_LOAD_FAILURE;
	}

	for (c = 0; c < dev_ctx.channels ; c++) {
		dev_ctx.ch_fd[c] = tapi_dev_open(base_path, c + 1);

		if (dev_ctx.ch_fd[c] < 0) {
			ast_log(LOG_ERROR, "tapi channel %d open function failed\n", c);
			return AST_MODULE_LOAD_FAILURE;
		}
	}

	if (tapi_dev_firmware_download(dev_ctx.dev_fd, firmware_filename)) {
		ast_log(LOG_ERROR, "voice firmware download failed\n");
		return AST_MODULE_LOAD_FAILURE;
	}

	if (ioctl(dev_ctx.dev_fd, IFX_TAPI_DEV_STOP, 0)) {
		ast_log(LOG_ERROR, "IFX_TAPI_DEV_STOP ioctl failed\n");
		return AST_MODULE_LOAD_FAILURE;
	}

	memset(&dev_start, 0x0, sizeof(IFX_TAPI_DEV_START_CFG_t));
	dev_start.nMode = IFX_TAPI_INIT_MODE_VOICE_CODER;

	/* Start TAPI */
	if (ioctl(dev_ctx.dev_fd, IFX_TAPI_DEV_START, &dev_start)) {
		ast_log(LOG_ERROR, "IFX_TAPI_DEV_START ioctl failed\n");
		return AST_MODULE_LOAD_FAILURE;
	}

	/* tones */
	memset(&tone, 0, sizeof(IFX_TAPI_TONE_t));
	for (c = 0; c < dev_ctx.channels ; c++) {
>>>>>>> 3b55388a
#ifdef TODO
		if (ioctl(dev_ctx.ch_fd[c], IFX_TAPI_TONE_TABLE_CFG_SET, &tone)) {
			ast_log(LOG_ERROR, "IFX_TAPI_TONE_TABLE_CFG_SET %d failed\n", c);
			return AST_MODULE_LOAD_FAILURE;
		}
#endif

		/* ringing type */
		IFX_TAPI_RING_CFG_t ringingType;
		memset(&ringingType, 0, sizeof(IFX_TAPI_RING_CFG_t));
		ringingType.nMode = IFX_TAPI_RING_CFG_MODE_INTERNAL_BALANCED;
		ringingType.nSubmode = IFX_TAPI_RING_CFG_SUBMODE_DC_RNG_TRIP_FAST;
		if (ioctl(dev_ctx.ch_fd[c], IFX_TAPI_RING_CFG_SET, (IFX_int32_t) &ringingType)) {
			ast_log(LOG_ERROR, "IFX_TAPI_RING_CFG_SET failed\n");
			return AST_MODULE_LOAD_FAILURE;
		}

		/* ring cadence */
		IFX_char_t data[15] = { 0xFF, 0xFF, 0xFF, 0xFF, 0xFF,
								0x00, 0x00, 0x00, 0x00, 0x00,     
								0x00, 0x00, 0x00, 0x00, 0x00 };

		IFX_TAPI_RING_CADENCE_t ringCadence;
		memset(&ringCadence, 0, sizeof(IFX_TAPI_RING_CADENCE_t));
		memcpy(&ringCadence.data, data, sizeof(data));
		ringCadence.nr = sizeof(data) * 8;

		if (ioctl(dev_ctx.ch_fd[c], IFX_TAPI_RING_CADENCE_HR_SET, &ringCadence)) {
			ast_log(LOG_ERROR, "IFX_TAPI_RING_CADENCE_HR_SET failed\n");
			return AST_MODULE_LOAD_FAILURE;
		}

		/* perform mapping */
#ifdef DONT_KNOW_IF_NEEDED
		memset(&map_data, 0x0, sizeof(IFX_TAPI_MAP_DATA_t));
		map_data.nDstCh = c;
		map_data.nChType = IFX_TAPI_MAP_TYPE_PHONE;

		if (ioctl(dev_ctx.ch_fd[c], IFX_TAPI_MAP_DATA_REMOVE, &map_data)) {
			ast_log(LOG_ERROR, "IFX_TAPI_MAP_DATA_REMOVE %d failed\n", c);
			return AST_MODULE_LOAD_FAILURE;
		}
#endif

<<<<<<< HEAD
                memset(&map_data, 0x0, sizeof(IFX_TAPI_MAP_DATA_t));
                map_data.nDstCh = c;
                map_data.nChType = IFX_TAPI_MAP_TYPE_PHONE;

                if (ioctl(dev_ctx.ch_fd[c], IFX_TAPI_MAP_DATA_ADD, &map_data)) {
                        ast_log(LOG_ERROR, "IFX_TAPI_MAP_DATA_ADD %d failed\n", c);
                        return AST_MODULE_LOAD_FAILURE;
                }

                /* set line feed */
                if (ioctl(dev_ctx.ch_fd[c], IFX_TAPI_LINE_FEED_SET, IFX_TAPI_LINE_FEED_STANDBY)) {
                        ast_log(LOG_ERROR, "IFX_TAPI_LINE_FEED_SET %d failed\n", c);
                        return AST_MODULE_LOAD_FAILURE;
                }
=======
		memset(&map_data, 0x0, sizeof(IFX_TAPI_MAP_DATA_t));
		map_data.nDstCh = c;
		map_data.nChType = IFX_TAPI_MAP_TYPE_PHONE;

		if (ioctl(dev_ctx.ch_fd[c], IFX_TAPI_MAP_DATA_ADD, &map_data)) {
			ast_log(LOG_ERROR, "IFX_TAPI_MAP_DATA_ADD %d failed\n", c);
			return AST_MODULE_LOAD_FAILURE;
		}

		/* set line feed */
		if (ioctl(dev_ctx.ch_fd[c], IFX_TAPI_LINE_FEED_SET, IFX_TAPI_LINE_FEED_STANDBY)) {
			ast_log(LOG_ERROR, "IFX_TAPI_LINE_FEED_SET %d failed\n", c);
			return AST_MODULE_LOAD_FAILURE;
		}
>>>>>>> 3b55388a

		/* Configure encoder for linear stream */
		memset(&enc_cfg, 0x0, sizeof(IFX_TAPI_ENC_CFG_t));
		enc_cfg.nFrameLen = IFX_TAPI_COD_LENGTH_20;
		enc_cfg.nEncType = IFX_TAPI_COD_TYPE_LIN16_8;

		if (ioctl(dev_ctx.ch_fd[c], IFX_TAPI_ENC_CFG_SET, &enc_cfg)) {
			ast_log(LOG_ERROR, "IFX_TAPI_ENC_CFG_SET %d failed\n", c);
			return AST_MODULE_LOAD_FAILURE;
		}

		/* set volume */
		memset(&line_vol, 0, sizeof(line_vol));
		line_vol.nGainRx = rxgain;
		line_vol.nGainTx = txgain;

		if (ioctl(dev_ctx.ch_fd[c], IFX_TAPI_PHONE_VOLUME_SET, &line_vol)) {
			ast_log(LOG_ERROR, "IFX_TAPI_PHONE_VOLUME_SET %d failed\n", c);
			return AST_MODULE_LOAD_FAILURE;
		}

		/* Configure line echo canceller */
		memset(&wlec_cfg, 0, sizeof(wlec_cfg));
<<<<<<< HEAD
	        wlec_cfg.nType = wlec_type;
	        wlec_cfg.bNlp = wlec_nlp;
		wlec_cfg.nNBFEwindow = wlec_nbfe;
	        wlec_cfg.nNBNEwindow = wlec_nbne;
=======
		wlec_cfg.nType = wlec_type;
		wlec_cfg.bNlp = wlec_nlp;
		wlec_cfg.nNBFEwindow = wlec_nbfe;
		wlec_cfg.nNBNEwindow = wlec_nbne;
>>>>>>> 3b55388a
		wlec_cfg.nWBNEwindow = wlec_wbne;

		if (ioctl(dev_ctx.ch_fd[c], IFX_TAPI_WLEC_PHONE_CFG_SET, &wlec_cfg)) {
			ast_log(LOG_ERROR, "IFX_TAPI_WLEC_PHONE_CFG_SET %d failed\n", c);
			return AST_MODULE_LOAD_FAILURE;
		}

		/* Configure jitter buffer */
		memset(&jb_cfg, 0, sizeof(jb_cfg));
		jb_cfg.nJbType = jb_type;
		jb_cfg.nPckAdpt = jb_pckadpt;
		jb_cfg.nLocalAdpt = jb_localadpt;
		jb_cfg.nScaling = jb_scaling;
		jb_cfg.nInitialSize = jb_initialsize;
		jb_cfg.nMinSize = jb_minsize;
		jb_cfg.nMaxSize = jb_maxsize;

		if (ioctl(dev_ctx.ch_fd[c], IFX_TAPI_JB_CFG_SET, &jb_cfg)) {
			ast_log(LOG_ERROR, "IFX_TAPI_JB_CFG_SET %d failed\n", c);
			return AST_MODULE_LOAD_FAILURE;
		}

		/* Configure Caller ID type */
		memset(&cid_cfg, 0, sizeof(cid_cfg));
		cid_cfg.nStandard = cid_type;

		if (ioctl(dev_ctx.ch_fd[c], IFX_TAPI_CID_CFG_SET, &cid_cfg)) {
			ast_log(LOG_ERROR, "IIFX_TAPI_CID_CFG_SET %d failed\n", c);
			return AST_MODULE_LOAD_FAILURE;
		}

		/* Configure voice activity detection */
<<<<<<< HEAD
                if (ioctl(dev_ctx.ch_fd[c], IFX_TAPI_ENC_VAD_CFG_SET, vad_type)) {
                        ast_log(LOG_ERROR, "IFX_TAPI_ENC_VAD_CFG_SET %d failed\n", c);
                        return AST_MODULE_LOAD_FAILURE;
		}
        }
=======
		if (ioctl(dev_ctx.ch_fd[c], IFX_TAPI_ENC_VAD_CFG_SET, vad_type)) {
			ast_log(LOG_ERROR, "IFX_TAPI_ENC_VAD_CFG_SET %d failed\n", c);
			return AST_MODULE_LOAD_FAILURE;
		}
	}
>>>>>>> 3b55388a

	restart_monitor();
	return AST_MODULE_LOAD_SUCCESS;
}

AST_MODULE_INFO_STANDARD(ASTERISK_GPL_KEY, "TAPI Telephony API Support");<|MERGE_RESOLUTION|>--- conflicted
+++ resolved
@@ -9,10 +9,7 @@
  * Luka Perkov <openwrt@lukaperkov.net>
  * John Crispin <blogic@openwrt.org>
  * Andrej Vlašić <andrej.vlasic0@gmail.com>
-<<<<<<< HEAD
-=======
  * Kaspar Schleiser <kaspar@schleiser.de>
->>>>>>> 3b55388a
  *
  * See http://www.asterisk.org for more information about
  * the Asterisk project. Please do not directly contact
@@ -32,10 +29,7 @@
  * \author Luka Perkov <openwrt@lukaperkov.net>
  * \author John Crispin <blogic@openwrt.org>
  * \author Andrej Vlašić <andrej.vlasic0@gmail.com>
-<<<<<<< HEAD
-=======
  * \author Kaspar Schleiser <kaspar@schleiser.de>
->>>>>>> 3b55388a
  * 
  * \ingroup channel_drivers
  */
@@ -611,12 +605,8 @@
 			}
 		}
 #endif
-<<<<<<< HEAD
-        }
-=======
-	}
-
->>>>>>> 3b55388a
+	}
+
 	return NULL;
 }
 
@@ -789,7 +779,6 @@
 			ast_copy_string(bbd_filename, v->value, sizeof(bbd_filename));
 		} else if (!strcasecmp(v->name, "basepath")) {
 			ast_copy_string(base_path, v->value, sizeof(base_path));
-<<<<<<< HEAD
 		}
 	}
 
@@ -920,140 +909,8 @@
 		}
 	}
 
-=======
-		}
-	}
-
-	for (v = ast_variable_browse(cfg, "general"); v; v = v->next) {
-		if (!strcasecmp(v->name, "rxgain")) {
-			rxgain = atoi(v->value);
-			if (!rxgain) {
-				rxgain = DEFAULT_GAIN;
-				ast_log(LOG_WARNING, "Invalid rxgain: %s, using default.\n", v->value);
-			}
-		} else if (!strcasecmp(v->name, "txgain")) {
-			txgain = atoi(v->value);
-			if (!txgain) {
-				txgain = DEFAULT_GAIN;
-				ast_log(LOG_WARNING, "Invalid txgain: %s, using default.\n", v->value);
-			}
-		} else if (!strcasecmp(v->name, "echocancel")) {
-			if (!strcasecmp(v->value, "off")) {
-				wlec_type = IFX_TAPI_WLEC_TYPE_OFF;
-			} else if (!strcasecmp(v->value, "nlec")) {
-				wlec_type = IFX_TAPI_WLEC_TYPE_NE;
-				if (!strcasecmp(v->name, "echocancelfixedwindowsize")) {
-					wlec_nbne = atoi(v->value);
-				}
-			} else if (!strcasecmp(v->value, "wlec")) {
-				wlec_type = IFX_TAPI_WLEC_TYPE_NFE;
-				if (!strcasecmp(v->name, "echocancelnfemovingwindowsize")) {
-					wlec_nbfe = atoi(v->value);
-				} else if (!strcasecmp(v->name, "echocancelfixedwindowsize")) {
-					wlec_nbne = atoi(v->value);
-				} else if (!strcasecmp(v->name, "echocancelwidefixedwindowsize")) {
-					wlec_wbne = atoi(v->value);
-				}
-			} else if (!strcasecmp(v->value, "nees")) {
-				wlec_type = IFX_TAPI_WLEC_TYPE_NE_ES;
-			} else if (!strcasecmp(v->value, "nfees")) {
-				wlec_type = IFX_TAPI_WLEC_TYPE_NFE_ES;
-			} else if (!strcasecmp(v->value, "es")) {
-				wlec_type = IFX_TAPI_WLEC_TYPE_ES;
-			} else {
-				wlec_type = IFX_TAPI_WLEC_TYPE_OFF;
-				ast_log(LOG_ERROR, "Unknown echo cancellation type '%s'\n", v->value);
-				ast_config_destroy(cfg);
-				return AST_MODULE_LOAD_DECLINE;
-			}
-		} else if (!strcasecmp(v->name, "echocancelnlp")) {
-			if (!strcasecmp(v->value, "on")) {
-				wlec_nlp = IFX_TAPI_WLEC_NLP_ON;
-			} else if (!strcasecmp(v->value, "off")) {
-				wlec_nlp = IFX_TAPI_WLEC_NLP_OFF;
-			} else {
-				ast_log(LOG_ERROR, "Unknown echo cancellation nlp '%s'\n", v->value);
-				ast_config_destroy(cfg);
-				return AST_MODULE_LOAD_DECLINE;
-			}
-		} else if (!strcasecmp(v->name, "jitterbuffertype")) {
-			if (!strcasecmp(v->value, "fixed")) {
-				jb_type = IFX_TAPI_JB_TYPE_FIXED;
-			} else if (!strcasecmp(v->value, "adaptive")) {
-				jb_type = IFX_TAPI_JB_TYPE_ADAPTIVE;
-				jb_localadpt = IFX_TAPI_JB_LOCAL_ADAPT_DEFAULT;
-				if (!strcasecmp(v->name, "jitterbufferadaptation")) {
-					if (!strcasecmp(v->value, "on")) {
-						jb_localadpt = IFX_TAPI_JB_LOCAL_ADAPT_ON;
-					} else if (!strcasecmp(v->value, "off")) {
-						jb_localadpt = IFX_TAPI_JB_LOCAL_ADAPT_OFF;
-					}
-				} else if (!strcasecmp(v->name, "jitterbufferscalling")) {
-					jb_scaling = atoi(v->value);
-				} else if (!strcasecmp(v->name, "jitterbufferinitialsize")) {
-					jb_initialsize = atoi(v->value);
-				} else if (!strcasecmp(v->name, "jitterbufferminsize")) {
-					jb_minsize = atoi(v->value);
-				} else if (!strcasecmp(v->name, "jitterbuffermaxsize")) {
-					jb_maxsize = atoi(v->value);
-				}
-			} else {
-				ast_log(LOG_ERROR, "Unknown jitter buffer type '%s'\n", v->value);
-				ast_config_destroy(cfg);
-				return AST_MODULE_LOAD_DECLINE;
-			}
-		} else if (!strcasecmp(v->name, "jitterbufferpackettype")) {
-			if (!strcasecmp(v->value, "voice")) {
-				jb_pckadpt = IFX_TAPI_JB_PKT_ADAPT_VOICE;
-			} else if (!strcasecmp(v->value, "data")) {
-				jb_pckadpt = IFX_TAPI_JB_PKT_ADAPT_DATA;
-			} else if (!strcasecmp(v->value, "datanorep")) {
-				jb_pckadpt = IFX_TAPI_JB_PKT_ADAPT_DATA_NO_REP;
-			} else {
-				ast_log(LOG_ERROR, "Unknown jitter buffer packet adaptation type '%s'\n", v->value);
-				ast_config_destroy(cfg);
-				return AST_MODULE_LOAD_DECLINE;
-			}
-		} else if (!strcasecmp(v->name, "calleridtype")) {
-			if (!strcasecmp(v->value, "telecordia")) {
-				cid_type = IFX_TAPI_CID_STD_TELCORDIA;
-			} else if (!strcasecmp(v->value, "etsifsk")) {
-				cid_type = IFX_TAPI_CID_STD_ETSI_FSK;
-			} else if (!strcasecmp(v->value, "etsidtmf")) {
-				cid_type = IFX_TAPI_CID_STD_ETSI_DTMF;
-			} else if (!strcasecmp(v->value, "sin")) {
-				cid_type = IFX_TAPI_CID_STD_SIN;
-			} else if (!strcasecmp(v->value, "ntt")) {
-				cid_type = IFX_TAPI_CID_STD_NTT;
-			} else if (!strcasecmp(v->value, "kpndtmf")) {
-				cid_type = IFX_TAPI_CID_STD_KPN_DTMF;
-			} else if (!strcasecmp(v->value, "kpndtmffsk")) {
-				cid_type = IFX_TAPI_CID_STD_KPN_DTMF_FSK;
-			} else {
-				ast_log(LOG_ERROR, "Unknown caller id type '%s'\n", v->value);
-				ast_config_destroy(cfg);
-				return AST_MODULE_LOAD_DECLINE;
-			}
-		} else if (!strcasecmp(v->name, "voiceactivitydetection")) {
-			if (!strcasecmp(v->value, "on")) {
-				vad_type = IFX_TAPI_ENC_VAD_ON;
-			} else if (!strcasecmp(v->value, "g711")) {
-				vad_type = IFX_TAPI_ENC_VAD_G711;
-			} else if (!strcasecmp(v->value, "cng")) {
-				vad_type = IFX_TAPI_ENC_VAD_CNG_ONLY;
-			} else if (!strcasecmp(v->value, "sc")) {
-				vad_type = IFX_TAPI_ENC_VAD_SC_ONLY;
-			} else {
-				ast_log(LOG_ERROR, "Unknown voice activity detection value '%s'\n", v->value);
-				ast_config_destroy(cfg);
-				return AST_MODULE_LOAD_DECLINE;
-			}
-		}
-	}
-
 	tapi_create_pvts(iflist);
 
->>>>>>> 3b55388a
 	ast_mutex_unlock(&iflock);
 
 	if (ast_channel_register(&tapi_tech)) {
@@ -1064,60 +921,6 @@
 	}
 	ast_config_destroy(cfg);
 	
-<<<<<<< HEAD
-        /* tapi */
-        IFX_TAPI_TONE_t tone;
-        IFX_TAPI_DEV_START_CFG_t dev_start;
-        IFX_TAPI_MAP_DATA_t map_data;
-        IFX_TAPI_ENC_CFG_t enc_cfg;
-        IFX_TAPI_LINE_VOLUME_t line_vol;
-        IFX_TAPI_WLEC_CFG_t wlec_cfg;
-        IFX_TAPI_JB_CFG_t jb_cfg;
-        IFX_TAPI_CID_CFG_t cid_cfg;
-        int32_t status;
-        uint8_t c;
-
-        /* open device */
-        dev_ctx.dev_fd = tapi_dev_open(base_path, 0);
-
-        if (dev_ctx.dev_fd < 0) {
-                ast_log(LOG_ERROR, "tapi device open function failed\n");
-                return AST_MODULE_LOAD_FAILURE;
-        }
-
-        for (c = 0; c < dev_ctx.channels ; c++) {
-                dev_ctx.ch_fd[c] = tapi_dev_open(base_path, c + 1);
-
-                if (dev_ctx.ch_fd[c] < 0) {
-                        ast_log(LOG_ERROR, "tapi channel %d open function failed\n", c);
-                        return AST_MODULE_LOAD_FAILURE;
-                }
-        }
-
-        if (tapi_dev_firmware_download(dev_ctx.dev_fd, firmware_filename)) {
-                ast_log(LOG_ERROR, "voice firmware download failed\n");
-                return AST_MODULE_LOAD_FAILURE;
-        }
-
-        if (ioctl(dev_ctx.dev_fd, IFX_TAPI_DEV_STOP, 0)) {
-                ast_log(LOG_ERROR, "IFX_TAPI_DEV_STOP ioctl failed\n");
-                return AST_MODULE_LOAD_FAILURE;
-        }
-
-        memset(&dev_start, 0x0, sizeof(IFX_TAPI_DEV_START_CFG_t));
-        dev_start.nMode = IFX_TAPI_INIT_MODE_VOICE_CODER;
-
-        /* Start TAPI */
-        if (ioctl(dev_ctx.dev_fd, IFX_TAPI_DEV_START, &dev_start)) {
-                ast_log(LOG_ERROR, "IFX_TAPI_DEV_START ioctl failed\n");
-                return AST_MODULE_LOAD_FAILURE;
-        }
-
-        /* tones */
-        memset(&tone, 0, sizeof(IFX_TAPI_TONE_t));
-
-        for (c = 0; c < dev_ctx.channels ; c++) {
-=======
 	/* tapi */
 	IFX_TAPI_TONE_t tone;
 	IFX_TAPI_DEV_START_CFG_t dev_start;
@@ -1169,7 +972,6 @@
 	/* tones */
 	memset(&tone, 0, sizeof(IFX_TAPI_TONE_t));
 	for (c = 0; c < dev_ctx.channels ; c++) {
->>>>>>> 3b55388a
 #ifdef TODO
 		if (ioctl(dev_ctx.ch_fd[c], IFX_TAPI_TONE_TABLE_CFG_SET, &tone)) {
 			ast_log(LOG_ERROR, "IFX_TAPI_TONE_TABLE_CFG_SET %d failed\n", c);
@@ -1214,22 +1016,6 @@
 		}
 #endif
 
-<<<<<<< HEAD
-                memset(&map_data, 0x0, sizeof(IFX_TAPI_MAP_DATA_t));
-                map_data.nDstCh = c;
-                map_data.nChType = IFX_TAPI_MAP_TYPE_PHONE;
-
-                if (ioctl(dev_ctx.ch_fd[c], IFX_TAPI_MAP_DATA_ADD, &map_data)) {
-                        ast_log(LOG_ERROR, "IFX_TAPI_MAP_DATA_ADD %d failed\n", c);
-                        return AST_MODULE_LOAD_FAILURE;
-                }
-
-                /* set line feed */
-                if (ioctl(dev_ctx.ch_fd[c], IFX_TAPI_LINE_FEED_SET, IFX_TAPI_LINE_FEED_STANDBY)) {
-                        ast_log(LOG_ERROR, "IFX_TAPI_LINE_FEED_SET %d failed\n", c);
-                        return AST_MODULE_LOAD_FAILURE;
-                }
-=======
 		memset(&map_data, 0x0, sizeof(IFX_TAPI_MAP_DATA_t));
 		map_data.nDstCh = c;
 		map_data.nChType = IFX_TAPI_MAP_TYPE_PHONE;
@@ -1244,7 +1030,6 @@
 			ast_log(LOG_ERROR, "IFX_TAPI_LINE_FEED_SET %d failed\n", c);
 			return AST_MODULE_LOAD_FAILURE;
 		}
->>>>>>> 3b55388a
 
 		/* Configure encoder for linear stream */
 		memset(&enc_cfg, 0x0, sizeof(IFX_TAPI_ENC_CFG_t));
@@ -1268,17 +1053,10 @@
 
 		/* Configure line echo canceller */
 		memset(&wlec_cfg, 0, sizeof(wlec_cfg));
-<<<<<<< HEAD
-	        wlec_cfg.nType = wlec_type;
-	        wlec_cfg.bNlp = wlec_nlp;
-		wlec_cfg.nNBFEwindow = wlec_nbfe;
-	        wlec_cfg.nNBNEwindow = wlec_nbne;
-=======
 		wlec_cfg.nType = wlec_type;
 		wlec_cfg.bNlp = wlec_nlp;
 		wlec_cfg.nNBFEwindow = wlec_nbfe;
 		wlec_cfg.nNBNEwindow = wlec_nbne;
->>>>>>> 3b55388a
 		wlec_cfg.nWBNEwindow = wlec_wbne;
 
 		if (ioctl(dev_ctx.ch_fd[c], IFX_TAPI_WLEC_PHONE_CFG_SET, &wlec_cfg)) {
@@ -1311,19 +1089,11 @@
 		}
 
 		/* Configure voice activity detection */
-<<<<<<< HEAD
-                if (ioctl(dev_ctx.ch_fd[c], IFX_TAPI_ENC_VAD_CFG_SET, vad_type)) {
-                        ast_log(LOG_ERROR, "IFX_TAPI_ENC_VAD_CFG_SET %d failed\n", c);
-                        return AST_MODULE_LOAD_FAILURE;
-		}
-        }
-=======
 		if (ioctl(dev_ctx.ch_fd[c], IFX_TAPI_ENC_VAD_CFG_SET, vad_type)) {
 			ast_log(LOG_ERROR, "IFX_TAPI_ENC_VAD_CFG_SET %d failed\n", c);
 			return AST_MODULE_LOAD_FAILURE;
 		}
 	}
->>>>>>> 3b55388a
 
 	restart_monitor();
 	return AST_MODULE_LOAD_SUCCESS;
